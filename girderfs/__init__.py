# -*- coding: utf-8 -*-

<<<<<<< HEAD
__version__ = '0.7.0rc3'
=======
__version__ = '0.7.0'
>>>>>>> e520bc0e
__author__ = 'Kacper Kowalik'<|MERGE_RESOLUTION|>--- conflicted
+++ resolved
@@ -1,8 +1,4 @@
 # -*- coding: utf-8 -*-
 
-<<<<<<< HEAD
-__version__ = '0.7.0rc3'
-=======
 __version__ = '0.7.0'
->>>>>>> e520bc0e
 __author__ = 'Kacper Kowalik'